--- conflicted
+++ resolved
@@ -900,13 +900,8 @@
  * This method configures HTTPS server with loaded certificates
  */
 void HTTPTernaryFissionServer::setupSSLServer() {
-<<<<<<< HEAD
-    auto ssl_config = config_manager_->getSSLConfiguration();
-
-=======
     auto ssl_config = config_manager_->getSSLConfig();
     
->>>>>>> e0ea08c2
     https_server_ = std::make_unique<httplib::SSLServer>(
         ssl_config.certificate_file.c_str(),
         ssl_config.private_key_file.c_str()
