--- conflicted
+++ resolved
@@ -207,16 +207,13 @@
     }
 
 
-<<<<<<< HEAD
-    // Initialize physics utilities using daemon configuration defaults
-    initializePhysicsUtilities();
-=======
+
     // Retrieve physics configuration from the daemon server
     auto config_manager = std::make_unique<ConfigurationManager>();
     DaemonTernaryFissionServer daemon_server(std::move(config_manager));
     ConfigurationManager* daemon_config = daemon_server.getConfiguration();
     initializePhysicsUtilities(&daemon_config->getPhysicsConfig());
->>>>>>> 63281d98
+
 
     // Print simulation parameters
     std::cout << "Simulation Parameters:" << std::endl;
@@ -485,11 +482,8 @@
         }
 
         // Initialize physics engine
-<<<<<<< HEAD
         auto physics_config = daemon_manager->getConfiguration()->getPhysicsConfig();
-=======
-        const auto& physics_config = daemon_manager->getConfiguration()->getPhysicsConfig();
->>>>>>> 63281d98
+
         auto engine = std::make_shared<TernaryFissionSimulationEngine>(
             physics_config.default_parent_mass,
             physics_config.default_excitation_energy,
