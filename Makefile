# File: Makefile
# Author: David St. John (davestj@gmail.com)
# Date: 2025-08-07
# Title: Hybrid Build System - Stargate Fission Reactor Project (Conflict Resolved)
# Purpose: Unifies modernized cross-platform Makefile2 logic with full legacy targets (Go, Docker, QA, Coverage, Docs)
# Reason: Preserve all functionality from original Makefile while adopting modular, scalable build practices and distribution workflows
#
# Change Log:
# - 2025-07-31: Initial hybrid generation merging Makefile2 cross-platform and modular features with legacy Stargate Makefile targets
# - 2025-07-31: Retained Go build, Docker image creation, QA targets, Valgrind, lcov, and changelog logic from legacy build
# - 2025-07-31: Adopted .deb packaging, static builds, BASE math platform detection from Makefile2
# - 2025-08-07: Resolved merge conflict in test section - merged FD count testing with system metrics testing
# - 2025-08-07: Enhanced test system to support multiple test suites with proper dependency management
# - 2025-08-07: Added comprehensive test harness with platform-specific test execution

# =============================================================================
# PROJECT METADATA
# =============================================================================
PROJECT_NAME := ternary-fission-reactor
VERSION := 1.1.13
BUILD_DATE := $(shell date -u +"%Y-%m-%d_%H:%M:%S_UTC")
GIT_COMMIT := $(shell git rev-parse --short HEAD 2>/dev/null || echo "unknown")

<<<<<<< HEAD
# We detect the operating system and architecture
UNAME_S := $(shell uname -s)
UNAME_M := $(shell uname -m)

# We set platform-specific variables
ifeq ($(UNAME_S),Darwin)
    PLATFORM := macos
    # We detect Homebrew installation paths for macOS
    ifeq ($(UNAME_M),arm64)
	HOMEBREW_PREFIX := /opt/homebrew
    else
	HOMEBREW_PREFIX := /usr/local
    endif
    # We check if OpenSSL is installed via Homebrew
    OPENSSL_PREFIX := $(HOMEBREW_PREFIX)/opt/openssl@3
    ifneq ($(wildcard $(OPENSSL_PREFIX)/include/openssl/evp.h),)
	OPENSSL_FOUND := true
	OPENSSL_INCLUDE := -I$(OPENSSL_PREFIX)/include
	OPENSSL_LIB := -L$(OPENSSL_PREFIX)/lib
    else
	# We fall back to system OpenSSL if Homebrew version not found
	OPENSSL_FOUND := false
	OPENSSL_INCLUDE :=
	OPENSSL_LIB :=
    endif
else ifeq ($(UNAME_S),Linux)
    PLATFORM := linux
    OPENSSL_FOUND := true
    OPENSSL_INCLUDE :=
    OPENSSL_LIB :=
else
    PLATFORM := windows
    OPENSSL_FOUND := false
    OPENSSL_INCLUDE :=
    OPENSSL_LIB :=
=======
# =============================================================================
# PLATFORM DETECTION
# =============================================================================
UNAME := $(shell uname)
ARCH := $(shell uname -m)
PLATFORM := unknown

ifeq ($(UNAME), Darwin)
        PLATFORM := macos
        HOMEBREW_PREFIX := $(shell brew --prefix)
        OPENSSL_PREFIX := $(HOMEBREW_PREFIX)/opt/openssl@3
        JSONCPP_PREFIX := $(HOMEBREW_PREFIX)/opt/jsoncpp
endif

ifeq ($(UNAME), Linux)
	PLATFORM := linux
>>>>>>> 6f764504
endif

# =============================================================================
# COMPILER CONFIGURATION
# =============================================================================
CC := gcc
CXX := g++
CXXSTD := -std=c++17
CSTD := -std=c11
GO := go

CXXFLAGS := $(CXXSTD) -Wall -Wextra -Wpedantic
CFLAGS := $(CSTD) -Wall -Wextra -Wpedantic
CPPFLAGS := -Iinclude
CPPFLAGS += -Ithird_party/cpp-httplib
LDFLAGS :=
LIBS := -lm -lpthread

ifeq ($(PLATFORM), macos)
        CXXFLAGS += -DMACOS
        CFLAGS += -DMACOS
        CXXFLAGS += -I$(OPENSSL_PREFIX)/include -I$(JSONCPP_PREFIX)/include
        LDFLAGS += -L$(OPENSSL_PREFIX)/lib -L$(JSONCPP_PREFIX)/lib
        LIBS += -lssl -lcrypto -ljsoncpp -framework Security -framework CoreFoundation -lproc
        CXXFLAGS += -DCPPHTTPLIB_OPENSSL_SUPPORT
endif

<<<<<<< HEAD
# Build configurations
DEBUG_FLAGS := $(COMMON_FLAGS) -g -O0 -DDEBUG -fsanitize=address -fsanitize=undefined
RELEASE_FLAGS := $(COMMON_FLAGS) -O3 -DNDEBUG -flto
PROFILE_FLAGS := $(COMMON_FLAGS) -O2 -pg -DPROFILE

# We adjust march flag for macOS ARM
ifeq ($(PLATFORM),macos)
    ifeq ($(UNAME_M),arm64)
	RELEASE_FLAGS := $(COMMON_FLAGS) -O3 -DNDEBUG -flto -mcpu=apple-m1
    else
	RELEASE_FLAGS := $(COMMON_FLAGS) -O3 -DNDEBUG -march=native -flto
    endif
else
    RELEASE_FLAGS := $(COMMON_FLAGS) -O3 -DNDEBUG -march=native -flto
=======
ifeq ($(PLATFORM), linux)
        CXXFLAGS += $(shell pkg-config --cflags openssl jsoncpp)
        LDFLAGS += $(shell pkg-config --libs openssl jsoncpp)
        CXXFLAGS += -DLINUX
        CFLAGS += -DLINUX
        CXXFLAGS += -DCPPHTTPLIB_OPENSSL_SUPPORT
>>>>>>> 6f764504
endif

CXXFLAGS += -DVERSION=\"$(VERSION)\" -DBUILD_DATE=\"$(BUILD_DATE)\" -DGIT_COMMIT=\"$(GIT_COMMIT)\"

# =============================================================================
# SOURCE STRUCTURE
# =============================================================================
SRC_DIR := src
CPP_SRC_DIR := $(SRC_DIR)/cpp
GO_SRC_DIR := $(SRC_DIR)/go
INCLUDE_DIR := include
BUILD_DIR := build
BIN_DIR := bin
DIST_DIR := dist
TEST_DIR := tests

<<<<<<< HEAD
# Source files
CPP_SOURCES := $(wildcard $(SRC_DIR)/cpp/*.cpp)
CPP_HEADERS := $(wildcard $(INCLUDE_DIR)/*.h)
GO_SOURCES := $(wildcard $(SRC_DIR)/go/*.go)

# Object files (exclude main files to avoid multiple main definitions)
CPP_OBJS := $(BUILD_DIR)/$(BUILD_TYPE)/physics.utilities.o \
	    $(BUILD_DIR)/$(BUILD_TYPE)/ternary.fission.simulation.engine.o
=======
BUILD_TYPE ?= release
BUILD_SUBDIR := $(BUILD_DIR)/$(BUILD_TYPE)
>>>>>>> 6f764504

CPP_SOURCES := $(wildcard $(CPP_SRC_DIR)/*.cpp)
CPP_OBJECTS := $(CPP_SOURCES:$(CPP_SRC_DIR)/%.cpp=$(BUILD_SUBDIR)/%.o)
CPP_MAIN := $(BIN_DIR)/$(PROJECT_NAME)
GO_BINARY := $(BIN_DIR)/ternary-api

# =============================================================================
# TEST CONFIGURATION
# =============================================================================
TEST_BUILD_DIR := $(BUILD_DIR)/tests
FD_COUNT_TEST := $(TEST_BUILD_DIR)/test_fd_count
SYSTEM_METRICS_TEST := $(TEST_BUILD_DIR)/system_metrics_test
INTEGRATION_TEST := $(TEST_BUILD_DIR)/integration_test

TEST_SOURCES := $(wildcard $(TEST_DIR)/*.cpp)
TEST_BINARIES := $(FD_COUNT_TEST) $(SYSTEM_METRICS_TEST) $(INTEGRATION_TEST)

# =============================================================================
# TARGETS
# =============================================================================
.PHONY: all help clean test qa install docker release dist deb test-fd test-metrics test-integration

all: info $(CPP_MAIN) go-build

info:
	@echo "== Build Info =="
	@echo "Platform: $(PLATFORM) ($(ARCH))"
	@echo "Version: $(VERSION)"
	@echo "Build Type: $(BUILD_TYPE)"
	@echo "Compiler: $(CXX)"
	@echo "Flags: $(CXXFLAGS)"
	@echo "================"

<<<<<<< HEAD
# Link main executable
$(CPP_MAIN): $(CPP_OBJS) $(SRC_DIR)/cpp/main.ternary.fission.application.cpp | $(BIN_DIR)
ifeq ($(BUILD_TYPE),debug)
	@echo "Building C++ simulation engine (DEBUG)..."
	$(CXX) $(DEBUG_FLAGS) $(VERSION_FLAGS) $(SRC_DIR)/cpp/main.ternary.fission.application.cpp $(CPP_OBJS) \
	$(SRC_DIR)/cpp/daemon.ternary.fission.server.cpp $(SRC_DIR)/cpp/config.ternary.fission.server.cpp -o $@ $(LDFLAGS)
else ifeq ($(BUILD_TYPE),profile)
	@echo "Building C++ simulation engine (PROFILE)..."
	$(CXX) $(PROFILE_FLAGS) $(VERSION_FLAGS) $(SRC_DIR)/cpp/main.ternary.fission.application.cpp $(CPP_OBJS) \
	$(SRC_DIR)/cpp/daemon.ternary.fission.server.cpp $(SRC_DIR)/cpp/config.ternary.fission.server.cpp -o $@ $(LDFLAGS)
else
	@echo "Building C++ simulation engine (RELEASE)..."
	$(CXX) $(RELEASE_FLAGS) $(VERSION_FLAGS) $(SRC_DIR)/cpp/main.ternary.fission.application.cpp $(CPP_OBJS) \
	$(SRC_DIR)/cpp/daemon.ternary.fission.server.cpp $(SRC_DIR)/cpp/config.ternary.fission.server.cpp -o $@ $(LDFLAGS)
endif
	@echo "C++ build complete: $@"
=======
$(BUILD_SUBDIR):
	@mkdir -p $@
>>>>>>> 6f764504

$(BIN_DIR):
	@mkdir -p $@

$(TEST_BUILD_DIR):
	@mkdir -p $@

$(BUILD_SUBDIR)/%.o: $(CPP_SRC_DIR)/%.cpp | $(BUILD_SUBDIR)
	$(CXX) $(CXXFLAGS) $(CPPFLAGS) -c $< -o $@

$(CPP_MAIN): $(CPP_OBJECTS) | $(BIN_DIR)
	$(CXX) $(CPP_OBJECTS) $(LDFLAGS) $(LIBS) -o $@
	@echo "✓ C++ binary built: $@"

# =============================================================================
# GO BUILD
# =============================================================================
go-build:
	@cd $(GO_SRC_DIR) && $(GO) build -ldflags "-X main.Version=$(VERSION) -X main.BuildDate=$(BUILD_DATE) -X main.GitCommit=$(GIT_COMMIT)" -o ../../$(GO_BINARY)
	@echo "✓ Go binary built: $(GO_BINARY)"

# =============================================================================
# TEST AND QA
# =============================================================================
TEST_BIN := tests/system_metrics_test

test: $(BUILD_DIR) $(TEST_BIN)
	@mkdir -p $(BUILD_DIR)
	$(CXX) $(CXXFLAGS) $(CPPFLAGS) tests/test_fd_count.cpp $(LDFLAGS) $(LIBS) -o $(BUILD_DIR)/test_fd_count
	$(BUILD_DIR)/test_fd_count
	./$(TEST_BIN)
	@echo "✓ Tests passed"

$(TEST_BIN): tests/system_metrics_test.cpp src/cpp/system.metrics.cpp | tests
	$(CXX) $(CXXFLAGS) $(CPPFLAGS) $^ -o $@ $(LDFLAGS) $(LIBS)

tests:
	@mkdir -p tests

qa: test
	@echo "Running static analysis and linting..."
	@which cppcheck > /dev/null && cppcheck $(CPP_SRC_DIR) $(TEST_DIR) --enable=all --suppress=missingIncludeSystem --xml --xml-version=2 2> cppcheck_report.xml || echo "cppcheck not installed"
	@which clang-tidy > /dev/null && clang-tidy $(CPP_SOURCES) $(TEST_SOURCES) -- $(CXXFLAGS) $(CPPFLAGS) > clang_tidy_report.txt 2>&1 || echo "clang-tidy not installed"
	@which scan-build > /dev/null && scan-build make $(CPP_MAIN) || echo "scan-build not installed"
	@echo "✓ QA checks complete - reports generated"

# =============================================================================
# DOCUMENTATION AND CHANGELOG
# =============================================================================
changelog:
	@echo "Generating changelog from git commits..."
	@git log --oneline -5 > CHANGELOG.md.tmp
	@echo "# Changelog - Last 5 Commits" > CHANGELOG.md
	@echo "" >> CHANGELOG.md
	@echo "Generated on: $(BUILD_DATE)" >> CHANGELOG.md
	@echo "Git Commit: $(GIT_COMMIT)" >> CHANGELOG.md
	@echo "" >> CHANGELOG.md
	@cat CHANGELOG.md.tmp >> CHANGELOG.md
	@rm CHANGELOG.md.tmp
	@echo "✓ Changelog generated: CHANGELOG.md"

docs:
	@which doxygen > /dev/null && doxygen Doxyfile || echo "doxygen not installed - skipping documentation generation"
	@echo "✓ Documentation generation complete"

# =============================================================================
# CLEANUP
# =============================================================================
clean:
	rm -rf $(BUILD_DIR) $(BIN_DIR) $(DIST_DIR)
	rm -f coverage.info cppcheck_report.xml clang_tidy_report.txt
	rm -rf coverage_html
	find . -name "*.o" -delete
	find . -name "*.gcda" -delete
	find . -name "*.gcno" -delete
	@echo "✓ Cleaned all build artifacts and reports"

distclean: clean
	rm -rf .cache __pycache__ .pytest_cache
	find . -name "*.pyc" -delete
	rm -f CHANGELOG.md
	@echo "✓ Full deep clean complete"

# =============================================================================
# PACKAGE AND DIST
# =============================================================================
dist: all changelog
	@mkdir -p $(DIST_DIR)/$(PROJECT_NAME)-$(VERSION)/bin
	@mkdir -p $(DIST_DIR)/$(PROJECT_NAME)-$(VERSION)/docs
	@cp $(CPP_MAIN) $(GO_BINARY) $(DIST_DIR)/$(PROJECT_NAME)-$(VERSION)/bin/
	@cp README* LICENSE* CHANGELOG.md $(DIST_DIR)/$(PROJECT_NAME)-$(VERSION)/ 2>/dev/null || true
	@cp -r docs/* $(DIST_DIR)/$(PROJECT_NAME)-$(VERSION)/docs/ 2>/dev/null || true
	cd $(DIST_DIR) && tar czf $(PROJECT_NAME)-$(VERSION).tar.gz $(PROJECT_NAME)-$(VERSION)
	@echo "✓ Distribution .tar.gz created with documentation"

deb: all
	@mkdir -p $(DIST_DIR)/deb/$(PROJECT_NAME)/DEBIAN
	@mkdir -p $(DIST_DIR)/deb/$(PROJECT_NAME)/usr/bin
	@mkdir -p $(DIST_DIR)/deb/$(PROJECT_NAME)/usr/share/doc/$(PROJECT_NAME)
	@echo "Package: $(PROJECT_NAME)" > $(DIST_DIR)/deb/$(PROJECT_NAME)/DEBIAN/control
	@echo "Version: $(VERSION)" >> $(DIST_DIR)/deb/$(PROJECT_NAME)/DEBIAN/control
	@echo "Architecture: amd64" >> $(DIST_DIR)/deb/$(PROJECT_NAME)/DEBIAN/control
	@echo "Maintainer: David St. John <davestj@gmail.com>" >> $(DIST_DIR)/deb/$(PROJECT_NAME)/DEBIAN/control
	@echo "Description: Stargate Ternary Fission Reactor - Advanced Physics Simulation System" >> $(DIST_DIR)/deb/$(PROJECT_NAME)/DEBIAN/control
	@echo "Depends: libc6, libstdc++6, libssl3, libjsoncpp25" >> $(DIST_DIR)/deb/$(PROJECT_NAME)/DEBIAN/control
	@cp $(CPP_MAIN) $(GO_BINARY) $(DIST_DIR)/deb/$(PROJECT_NAME)/usr/bin/
	@cp README* LICENSE* CHANGELOG.md $(DIST_DIR)/deb/$(PROJECT_NAME)/usr/share/doc/$(PROJECT_NAME)/ 2>/dev/null || true
	dpkg-deb --build $(DIST_DIR)/deb/$(PROJECT_NAME) $(DIST_DIR)/$(PROJECT_NAME)_$(VERSION)_amd64.deb
	@echo "✓ .deb package created with full metadata"

# =============================================================================
# DOCKER SUPPORT
# =============================================================================
docker:
	docker build -t $(PROJECT_NAME):$(VERSION) .
	docker tag $(PROJECT_NAME):$(VERSION) $(PROJECT_NAME):latest
	@echo "✓ Docker image built and tagged"

docker-test: docker
	docker run --rm $(PROJECT_NAME):$(VERSION) --version
	@echo "✓ Docker image tested successfully"

# =============================================================================
# RELEASE WORKFLOW
# =============================================================================
release: clean all test qa dist deb changelog
	@echo "== Release $(VERSION) Complete =="
	@echo "Build Date: $(BUILD_DATE)"
	@echo "Git Commit: $(GIT_COMMIT)"
	@echo "Platform: $(PLATFORM)"
	@echo "Artifacts:"
	@echo "  - Binary: $(CPP_MAIN)"
	@echo "  - Go API: $(GO_BINARY)"
	@echo "  - Package: $(DIST_DIR)/$(PROJECT_NAME)-$(VERSION).tar.gz"
	@echo "  - Debian: $(DIST_DIR)/$(PROJECT_NAME)_$(VERSION)_amd64.deb"
	@echo "================================"

# =============================================================================
# HELP
# =============================================================================
help:
	@echo "Available Targets:"
	@echo "  all            - Build all components (C++ and Go)"
	@echo "  test           - Run complete test suite (FD count + metrics + integration)"
	@echo "  test-fd        - Run file descriptor count tests only"
	@echo "  test-metrics   - Run system metrics tests only"
	@echo "  test-integration - Run integration tests only"
	@echo "  test-platform  - Run platform-specific test subset"
	@echo "  test-coverage  - Generate test coverage reports (requires lcov)"
	@echo "  test-valgrind  - Run memory analysis with Valgrind"
	@echo "  qa             - Run static analysis, linting, and all tests"
	@echo "  clean          - Clean intermediate build files and reports"
	@echo "  distclean      - Clean all build artifacts and cache files"
	@echo "  changelog      - Generate changelog from last 5 git commits"
	@echo "  docs           - Generate documentation (requires doxygen)"
	@echo "  docker         - Build Docker image"
	@echo "  docker-test    - Test Docker image functionality"
	@echo "  dist           - Create tar.gz distribution package"
	@echo "  deb            - Build .deb package with dependencies"
	@echo "  release        - Complete release workflow (build + test + package)"
	@echo "  help           - Show this comprehensive help"
	@echo ""
	@echo "Build Options:"
	@echo "  BUILD_TYPE=debug   - Build with debug symbols and no optimization"
	@echo "  BUILD_TYPE=release - Build optimized release version (default)"
	@echo ""
	@echo "Example Usage:"
	@echo "  make all BUILD_TYPE=debug"
	@echo "  make test-coverage"
	@echo "  make release"<|MERGE_RESOLUTION|>--- conflicted
+++ resolved
@@ -21,7 +21,7 @@
 BUILD_DATE := $(shell date -u +"%Y-%m-%d_%H:%M:%S_UTC")
 GIT_COMMIT := $(shell git rev-parse --short HEAD 2>/dev/null || echo "unknown")
 
-<<<<<<< HEAD
+
 # We detect the operating system and architecture
 UNAME_S := $(shell uname -s)
 UNAME_M := $(shell uname -m)
@@ -57,7 +57,7 @@
     OPENSSL_FOUND := false
     OPENSSL_INCLUDE :=
     OPENSSL_LIB :=
-=======
+
 # =============================================================================
 # PLATFORM DETECTION
 # =============================================================================
@@ -74,7 +74,7 @@
 
 ifeq ($(UNAME), Linux)
 	PLATFORM := linux
->>>>>>> 6f764504
+
 endif
 
 # =============================================================================
@@ -102,7 +102,7 @@
         CXXFLAGS += -DCPPHTTPLIB_OPENSSL_SUPPORT
 endif
 
-<<<<<<< HEAD
+
 # Build configurations
 DEBUG_FLAGS := $(COMMON_FLAGS) -g -O0 -DDEBUG -fsanitize=address -fsanitize=undefined
 RELEASE_FLAGS := $(COMMON_FLAGS) -O3 -DNDEBUG -flto
@@ -117,14 +117,13 @@
     endif
 else
     RELEASE_FLAGS := $(COMMON_FLAGS) -O3 -DNDEBUG -march=native -flto
-=======
 ifeq ($(PLATFORM), linux)
         CXXFLAGS += $(shell pkg-config --cflags openssl jsoncpp)
         LDFLAGS += $(shell pkg-config --libs openssl jsoncpp)
         CXXFLAGS += -DLINUX
         CFLAGS += -DLINUX
         CXXFLAGS += -DCPPHTTPLIB_OPENSSL_SUPPORT
->>>>>>> 6f764504
+
 endif
 
 CXXFLAGS += -DVERSION=\"$(VERSION)\" -DBUILD_DATE=\"$(BUILD_DATE)\" -DGIT_COMMIT=\"$(GIT_COMMIT)\"
@@ -141,7 +140,6 @@
 DIST_DIR := dist
 TEST_DIR := tests
 
-<<<<<<< HEAD
 # Source files
 CPP_SOURCES := $(wildcard $(SRC_DIR)/cpp/*.cpp)
 CPP_HEADERS := $(wildcard $(INCLUDE_DIR)/*.h)
@@ -150,10 +148,10 @@
 # Object files (exclude main files to avoid multiple main definitions)
 CPP_OBJS := $(BUILD_DIR)/$(BUILD_TYPE)/physics.utilities.o \
 	    $(BUILD_DIR)/$(BUILD_TYPE)/ternary.fission.simulation.engine.o
-=======
+
 BUILD_TYPE ?= release
 BUILD_SUBDIR := $(BUILD_DIR)/$(BUILD_TYPE)
->>>>>>> 6f764504
+
 
 CPP_SOURCES := $(wildcard $(CPP_SRC_DIR)/*.cpp)
 CPP_OBJECTS := $(CPP_SOURCES:$(CPP_SRC_DIR)/%.cpp=$(BUILD_SUBDIR)/%.o)
@@ -187,7 +185,7 @@
 	@echo "Flags: $(CXXFLAGS)"
 	@echo "================"
 
-<<<<<<< HEAD
+
 # Link main executable
 $(CPP_MAIN): $(CPP_OBJS) $(SRC_DIR)/cpp/main.ternary.fission.application.cpp | $(BIN_DIR)
 ifeq ($(BUILD_TYPE),debug)
@@ -204,10 +202,10 @@
 	$(SRC_DIR)/cpp/daemon.ternary.fission.server.cpp $(SRC_DIR)/cpp/config.ternary.fission.server.cpp -o $@ $(LDFLAGS)
 endif
 	@echo "C++ build complete: $@"
-=======
+
 $(BUILD_SUBDIR):
 	@mkdir -p $@
->>>>>>> 6f764504
+
 
 $(BIN_DIR):
 	@mkdir -p $@
